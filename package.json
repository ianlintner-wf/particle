--- conflicted
+++ resolved
@@ -22,23 +22,10 @@
     "prototyping"
   ],
   "scripts": {
-<<<<<<< HEAD
     "start": "gulp",
     "compile": "gulp compile",
     "test": "gulp plBuild && gulp validate",
-    "postinstall": "bower install && find node_modules/ -name \"*.info\" -type f -delete"
-=======
-    "start": "grunt",
-    "compile": "grunt compile",
-    "test": "grunt plBuild && grunt validate",
-    "predeploy": "grunt compile",
-    "postinstall": "bower install --allow-root & find node_modules/ -name \"*.info\" -type f -delete",
-    "gh-pages": "git checkout gh-pages && git merge master --no-ff && npm run deps && npm run compile && git add --all :/ && git commit -m 'GitHub Pages Site Update' && git push && git checkout - && echo '' && echo 'Content from master merged into gh-pages, compiled, commited, and pushed. Should be live on http://phase2.github.io/pattern-lab-starter soon'"
-  },
-  "paths": {
-    "patternlab": "",
-    "drupalTheme": ""
->>>>>>> aea3701b
+    "postinstall": "bower install --allow-root & find node_modules/ -name \"*.info\" -type f -delete"
   },
   "license": "MIT",
   "devDependencies": {
