--- conflicted
+++ resolved
@@ -29,21 +29,12 @@
     "babel-preset-es2015": "^6.6.0",
     "bower": "^1.7.9",
     "gulp": "gulpjs/gulp#4.0",
-<<<<<<< HEAD
-    "js-yaml": "^3.6.0",
-    "lodash.merge": "^4.3.5",
-    "p2-theme-core": "^9.0.3",
+    "p2-theme-core": "^9.1.0",
+    "stylelint-scss": "^1.3.4",
     "rc": "^1.1.6"
-=======
-    "normalize.scss": "^0.1.0",
-    "p2-theme-core": "^9.1.0",
-    "rc": "^1.1.6",
-    "singularitygs": "^1.7.0"
->>>>>>> 5e713635
   },
   "devDependencies": {
     "lodash.includes": "^4.1.3",
-    "stylelint-scss": "^1.3.4",
     "yeoman-generator": "^0.23.3",
     "yo": "^1.8.3"
   }
