--- conflicted
+++ resolved
@@ -10,19 +10,5 @@
 
 console.log('grav-theme ran');
 
-<<<<<<< HEAD
-// Send each component the $(document) as its context
-const $context = $(document);
-const settings = {
-  enableHolder: TRUE,
-};
-
 // Let's just execute everything and pass in $(document), settings
-_.forEach(designSystem, (component) => {
-  console.log(component.name);
-  component.enable($context, settings);
-});
-=======
-// Let's just execute everything and pass in $(document), settings
-enableAllComponents($(document));
->>>>>>> 2b45b4f6
+enableAllComponents($(document));