--- conflicted
+++ resolved
@@ -32,12 +32,6 @@
   color: 'orange',
 };
 
-<<<<<<< HEAD
-// Let's just execute everything and pass in $(document), settings
-_.forEach(designSystem, component => {
-  console.log(component.name);
-  component.enable($context, settings);
-=======
 // Let's just execute everything in the design system and pass in $(document), settings
 enableAllComponents($context, settings);
 
@@ -47,7 +41,6 @@
     // console.log(component.name);
     component.enable($context, settings);
   }
->>>>>>> 17db4f9d
 });
 
 // Remove a pl-only helper class to hide the pre-load spinner on the welcome page.
