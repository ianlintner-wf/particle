--- conflicted
+++ resolved
@@ -7,16 +7,12 @@
 
 const drupal = {
   entry: {
-<<<<<<< HEAD
-    'app-drupal': [path.resolve(__dirname, 'index.js')],
-=======
     'drupal-jquery': [
       path.resolve(__dirname, 'drupal-jquery.js'),
     ],
     'app-drupal': [
       path.resolve(__dirname, 'index.js'),
     ],
->>>>>>> 17db4f9d
   },
   plugins: [
     new webpack.DefinePlugin({
