/**
 * Apply the Design System to a single Drupal behavior
 */
import { enableAllComponents } from '../../source/design-system';

require('./scss/_drupal-styles.scss');

console.log('drupal-theme ran');

Drupal.behaviors.designSystem = {
  attach($context, settings) {
<<<<<<< HEAD
    _.forEach(designSystem, component => {
      console.log(component.name);
      component.enable($context, settings);
    });
=======
    // Modify settings here as needed to meet requirements of components
    enableAllComponents($context, settings);
>>>>>>> 17db4f9d
  },
};<|MERGE_RESOLUTION|>--- conflicted
+++ resolved
@@ -9,14 +9,7 @@
 
 Drupal.behaviors.designSystem = {
   attach($context, settings) {
-<<<<<<< HEAD
-    _.forEach(designSystem, component => {
-      console.log(component.name);
-      component.enable($context, settings);
-    });
-=======
     // Modify settings here as needed to meet requirements of components
     enableAllComponents($context, settings);
->>>>>>> 17db4f9d
   },
 };