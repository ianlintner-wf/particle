name: Particle
type: theme
description: A Theme with Pattern Lab
base theme: stable
core: 8.x
libraries:
  - particle/core
regions:
  primary_menu: Primary menu
  highlighted: Highlighted
  header_branding: Header branding
  header_cta: Header CTA
  secondary_menu: Secondary menu
  page_top: Page top
  page_bottom: Page bottom
  breadcrumb: Breadcrumb
  content: Content
  sidebar_first: Sidebar first
  sidebar_second: Sidebar second
  footer: Footer
component-libraries:
  base:
    paths:
      - ../../source/_patterns/00-base
  atoms:
    paths:
      - ../../source/_patterns/01-atoms
      - ../../source/_patterns/01-atoms/grid
      - ../../source/_patterns/01-atoms/icon
      - ../../source/_patterns/01-atoms/badge
      - ../../source/_patterns/01-atoms/alert
      - ../../source/_patterns/01-atoms/image
      - ../../source/_patterns/01-atoms/button
      - ../../source/_patterns/01-atoms/branding
      - ../../source/_patterns/01-atoms/dropdown
      - ../../source/_patterns/01-atoms/breadcrumb
      - ../../source/_patterns/01-atoms/list-group
  molecules:
    paths:
      - ../../source/_patterns/02-molecules
      - ../../source/_patterns/02-molecules/nav
      - ../../source/_patterns/02-molecules/card
      - ../../source/_patterns/02-molecules/carousel
      - ../../source/_patterns/02-molecules/jumbotron
      - ../../source/_patterns/02-molecules/pagination
  organisms:
    paths:
      - ../../source/_patterns/03-organisms
<<<<<<< HEAD
      - ../../source/_patterns/03-organisms/navbar
=======
      - ../../source/_patterns/03-organisms/article
      - ../../source/_patterns/03-organisms/accordion
      - ../../source/_patterns/03-organisms/card-grid
>>>>>>> 58b7c08c
  templates:
    paths:
      - ../../source/_patterns/04-templates
      - ../../source/_patterns/04-templates/homepage
  pages:
    paths:
      - ../../source/_patterns/05-pages
      - ../../source/_patterns/05-pages/homepage<|MERGE_RESOLUTION|>--- conflicted
+++ resolved
@@ -27,8 +27,8 @@
       - ../../source/_patterns/01-atoms
       - ../../source/_patterns/01-atoms/grid
       - ../../source/_patterns/01-atoms/icon
+      - ../../source/_patterns/01-atoms/alert
       - ../../source/_patterns/01-atoms/badge
-      - ../../source/_patterns/01-atoms/alert
       - ../../source/_patterns/01-atoms/image
       - ../../source/_patterns/01-atoms/button
       - ../../source/_patterns/01-atoms/branding
@@ -46,13 +46,10 @@
   organisms:
     paths:
       - ../../source/_patterns/03-organisms
-<<<<<<< HEAD
       - ../../source/_patterns/03-organisms/navbar
-=======
       - ../../source/_patterns/03-organisms/article
       - ../../source/_patterns/03-organisms/accordion
       - ../../source/_patterns/03-organisms/card-grid
->>>>>>> 58b7c08c
   templates:
     paths:
       - ../../source/_patterns/04-templates
