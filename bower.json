--- conflicted
+++ resolved
@@ -32,14 +32,9 @@
     "domready": "^1.0.8",
     "jquery": "^2.1.4",
     "underscore": "^1.8.3",
-<<<<<<< HEAD
-    "drupal": "http://cgit.drupalcode.org/drupal/plain/core/misc/drupal.js?h=8.1.7",
-    "holderjs": "^2.9.4",
     "jquery-once": "^2.1.2"
-=======
     "drupal": "http://cgit.drupalcode.org/drupal/plain/core/misc/drupal.js?h=8.3.x",
     "drupalinit": "http://cgit.drupalcode.org/drupal/plain/core/misc/drupal.init.js?h=8.3.x",
     "holderjs": "^2.9.4"
->>>>>>> a46a22a5
   }
 }