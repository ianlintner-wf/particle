--- conflicted
+++ resolved
@@ -2,16 +2,8 @@
   "extends": [
     "stylelint-config-prettier"
   ],
-<<<<<<< HEAD
-  "ignoreFiles": [
-    "apps/pl/pattern-lab/**/*",
-    "./node_modules/**/*",
-    "source/_patterns/01-atoms/icon/scss/_icons-generated.scss",
-    "source/_patterns/01-atoms/svgicon/scss/_icons-generated.scss"
-=======
   "plugins": [
     "stylelint-scss"
->>>>>>> bf28c4bc
   ],
   "rules": {
     "indentation": 2,
