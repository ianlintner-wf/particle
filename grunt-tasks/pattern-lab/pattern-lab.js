--- conflicted
+++ resolved
@@ -22,11 +22,7 @@
 
     shell: {
       plBuild: {
-<<<<<<< HEAD
-        command: "php " + config.plDir + "core/builder.php --generate --nocache"
-=======
         command: "touch " + serverPath + "styleguide/html/styleguide.html && php " + plDir + "core/builder.php --generate --nocache"
->>>>>>> 77a706e3
       },
       livereload: {
         command: "touch .change-to-reload.txt"
