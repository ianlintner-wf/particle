const path = require('path');
const through = require('through2');
const _ = require('lodash');
const yaml = require('js-yaml');
const fs = require('fs');

/**
 * Provide twig namespaces to any yaml file based on config
 * See https://github.com/contra/gulp-concat/blob/master/index.js for inspiration
 * @TODO: better docs about options here
 * @param opt
 * @returns {*}
 */
module.exports = function SassToJson(opt) {
  // Options from caller
  const options = opt || {};

  // Start by pulling off the paths mentioned in config
  // Will look like e.g. ['source/_patterns/00-protons', 'source/_patterns/01-atoms, 'etc]
  const filefolders = _.map(options.sets, namePath => namePath.root);

  // Check last file modified
  let latestFile;
  let latestMod;

  // Return a `through2` stream for `pipe()` compatibility at the node level
  // Note that any manipulation of files must be done at .clone(), see
  // the gulp-concat repo mentioned above for notes
  function bufferContents(vinylFile, encoding, callback) {
    // ignore empty files
    if (vinylFile.isNull()) {
      callback();
      return;
    }

    // Set latest file if not already set, or if the current file was modified more recently.
    if (!latestMod || (vinylFile.stat && vinylFile.stat.mtime > latestMod)) {
      latestFile = vinylFile;
      latestMod = vinylFile.stat && vinylFile.stat.mtime;
    }

    // Get the proper path of this file, given:
    // cwd: /Users/illepic/dev/pattern-lab-starter
    // base: /Users/illepic/dev/pattern-lab-starter/source/_patterns/
    // path: /Users/illepic/dev/pattern-lab-starter/source/_patterns/00-protons/demo/grid/_grid.twig
    //
    // Want output like: i.e. source/_patterns/00-protons/demo/type/text
    filefolders.push(path.dirname(path.relative(vinylFile.cwd, vinylFile.path)));

    callback();
  }

  function endStream(callback) {
    // Don't run any of this if there wasn't actually a file changed
    if (!latestFile) {
      callback();
      return;
    }

    // Return an array of Buffer files from the "outputs" config
    const bufferFiles = _.map(options.outputs, output => {
      // Build the namespaces object that looks like:
      // {
      //   atoms: {
      //     paths: ['source/_patterns/00-protons', 'source/_patterns/01-atoms, 'etc],
      //   molecules: ...
      // }
<<<<<<< HEAD
      const namespaces = _.reduce(
        options.sets,
        (result, namePath, name) => {
          // Paths per namespace are unique to the ouput yaml files they will go into
          const paths = _(filefolders)
            // Only file paths in our namespace (ie atoms) path (ie source/_patterns/01-atoms)
            .filter(
              folderPath =>
                folderPath.includes(namePath.root) && !folderPath.includes(namePath.ignore),
            )
            // 01-atoms should come before 01-atoms/blerp
            .sortBy(pathString => pathString.length)
            // Remove dupes
            .sortedUniq()
            // Modify path to be relative to pathRelativeToDir for yaml config
            .map(folderPath => path.relative(output.pathRelativeToDir, folderPath))
            // Break out of lodash object
            .value();

          // Each namespace object will be smashed into a result object, yaml format must be:
          // atoms:
          //   paths:
          //     - path/to/include
          //     - another/path/to/include
          const namespace = {
            [name]: {
              paths,
            },
          };

          // Continuously assign this back into the result object
          return _.assign(result, namespace);
        },
        {},
      );
=======
      const namespaces = _.reduce(options.sets, (result, namePath, name) => {
        // Paths per namespace are unique to the ouput yaml files they will go into
        const paths = _(filefolders)
          // Only file paths in our namespace (ie atoms) path (ie source/_patterns/01-atoms)
          .filter(folderPath =>
            folderPath.includes(namePath.root) && !folderPath.includes(namePath.ignore))
          // 01-atoms should come before 01-atoms/blerp
          .sortBy(pathString => pathString.length)
          // Remove dupes
          .sortedUniq()
          // Modify path to be relative to pathRelativeToDir for yaml config
          .map(folderPath => path.relative(output.pathRelativeToDir, folderPath))
          // Break out of lodash object
          .value();

        // Each namespace object will be smashed into a result object, yaml format must be:
        // atoms:
        //   paths:
        //     - path/to/include
        //     - another/path/to/include
        const namespace = {
          [name]: {
            paths,
          },
        };

        // Continuously assign this back into the result object
        // Avoiding spread operator for now to maintain Node v6 compatability
        return Object.assign({}, result, namespace);
      }, {});

>>>>>>> 06c053c6

      // Read the yaml right off the filesystem. Yes, it's sync. Makes this sane.
      const configFile = yaml.safeLoad(fs.readFileSync(output.configFile, 'utf8'));
      // The 'atKey' is in the lodash _.set() path format.
      _.set(configFile, output.atKey, namespaces);

      // Make a new file using a clone of one we have lying around.
      const outputFile = latestFile.clone({ contents: false });
      // Base appears to be removed when gulp.dest() runs. SO ADD IT.
      outputFile.path = path.join(latestFile.base, output.configFile);

      // Write it out in buffer safe way
      outputFile.contents = Buffer.from(yaml.safeDump(configFile));

      return outputFile;
    });

    // Push these files on to the array used by gulp.dest()
    bufferFiles.forEach(bufferFile => this.push(bufferFile));

    callback();
  }

  return through.obj(bufferContents, endStream);
};<|MERGE_RESOLUTION|>--- conflicted
+++ resolved
@@ -58,50 +58,13 @@
     }
 
     // Return an array of Buffer files from the "outputs" config
-    const bufferFiles = _.map(options.outputs, output => {
+    const bufferFiles = _.map(options.outputs, (output) => {
       // Build the namespaces object that looks like:
       // {
       //   atoms: {
       //     paths: ['source/_patterns/00-protons', 'source/_patterns/01-atoms, 'etc],
       //   molecules: ...
       // }
-<<<<<<< HEAD
-      const namespaces = _.reduce(
-        options.sets,
-        (result, namePath, name) => {
-          // Paths per namespace are unique to the ouput yaml files they will go into
-          const paths = _(filefolders)
-            // Only file paths in our namespace (ie atoms) path (ie source/_patterns/01-atoms)
-            .filter(
-              folderPath =>
-                folderPath.includes(namePath.root) && !folderPath.includes(namePath.ignore),
-            )
-            // 01-atoms should come before 01-atoms/blerp
-            .sortBy(pathString => pathString.length)
-            // Remove dupes
-            .sortedUniq()
-            // Modify path to be relative to pathRelativeToDir for yaml config
-            .map(folderPath => path.relative(output.pathRelativeToDir, folderPath))
-            // Break out of lodash object
-            .value();
-
-          // Each namespace object will be smashed into a result object, yaml format must be:
-          // atoms:
-          //   paths:
-          //     - path/to/include
-          //     - another/path/to/include
-          const namespace = {
-            [name]: {
-              paths,
-            },
-          };
-
-          // Continuously assign this back into the result object
-          return _.assign(result, namespace);
-        },
-        {},
-      );
-=======
       const namespaces = _.reduce(options.sets, (result, namePath, name) => {
         // Paths per namespace are unique to the ouput yaml files they will go into
         const paths = _(filefolders)
@@ -133,7 +96,6 @@
         return Object.assign({}, result, namespace);
       }, {});
 
->>>>>>> 06c053c6
 
       // Read the yaml right off the filesystem. Yes, it's sync. Makes this sane.
       const configFile = yaml.safeLoad(fs.readFileSync(output.configFile, 'utf8'));
@@ -152,7 +114,7 @@
     });
 
     // Push these files on to the array used by gulp.dest()
-    bufferFiles.forEach(bufferFile => this.push(bufferFile));
+    bufferFiles.forEach(bufferFile => (this.push(bufferFile)));
 
     callback();
   }
