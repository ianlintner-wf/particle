<<<<<<< HEAD
@import '~base/config';

.test {
  background: purple;
}
.test {
  background: purple;
}
=======
@import '../../00-base/base';
>>>>>>> 264d1c61

// To change default bootstrap card variables, 
// copy from ~bootstrap/scss/variables to here

<<<<<<< HEAD
//$btn-border-radius: 20px;
=======
$btn-border-radius: 0.25rem;
>>>>>>> 264d1c61
@import "~bootstrap/scss/buttons";

// Add custom code here<|MERGE_RESOLUTION|>--- conflicted
+++ resolved
@@ -1,4 +1,3 @@
-<<<<<<< HEAD
 @import '~base/config';
 
 .test {
@@ -7,18 +6,12 @@
 .test {
   background: purple;
 }
-=======
 @import '../../00-base/base';
->>>>>>> 264d1c61
 
 // To change default bootstrap card variables, 
 // copy from ~bootstrap/scss/variables to here
 
-<<<<<<< HEAD
-//$btn-border-radius: 20px;
-=======
 $btn-border-radius: 0.25rem;
->>>>>>> 264d1c61
 @import "~bootstrap/scss/buttons";
 
 // Add custom code here