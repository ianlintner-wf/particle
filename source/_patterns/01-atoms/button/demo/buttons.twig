<div class="container">
  {% embed '@atoms/grid/_grid-1-up.twig' %}
    {% block column_1 %}

      <h1>Button colors</h1>
      <div class="mb-3">
        {% for color in colors %}
          {% include '@atoms/button/_button.twig' with color %}
        {% endfor %}
      </div>
      <h1>Button tags</h1>
      <div class="mb-3">
        {% for element in elements %}
          {% include '@atoms/button/_button.twig' with element %}
        {% endfor %}
      </div>

      <h1>Button outline</h1>
      <div class="mb-3">
        {% for outline in outlines %}
          {% include '@atoms/button/_button.twig' with outline %}
        {% endfor %}
      </div>

      <h1>Button size</h1>
      <div class="mb-3">
        {% for size in sizes %}
          {% include '@atoms/button/_button.twig' with size %}
        {% endfor %}
      </div>

      <h1>Button block</h1>
      <div class="mb-3">
        {% embed '@atoms/grid/_grid-3-up.twig' %}
          {% block  column_1 %}
            {% include '@atoms/button/_button.twig' with block_level_1 %}
          {% endblock column_1 %}
          {% block  column_2 %}
            {% include '@atoms/button/_button.twig' with block_level_2 %}
          {% endblock column_2 %}
          {% block  column_3 %}
            {% include '@atoms/button/_button.twig' with block_level_3 %}
          {% endblock column_3 %}
        {% endembed %}
      </div>

      <h1>Button state</h1>
      <div class="mb-3">
        {% for state in states %}
          {% include '@atoms/button/_button.twig' with state %}
        {% endfor %}
      </div>

      <h1>button toggle</h1>
<<<<<<< HEAD
      {% include '@atoms/button/_button.twig' with toggleable %}
      <h1>Test Button</h1>
      <button id="blah" class="btn btn-primary">Blah</button>
=======
      <div class="mb-3">
        {% include '@atoms/button/_button.twig' with toggleable %}
      </div>

>>>>>>> 56e11498
    {% endblock column_1 %}
  {% endembed %}
</div><|MERGE_RESOLUTION|>--- conflicted
+++ resolved
@@ -52,16 +52,9 @@
       </div>
 
       <h1>button toggle</h1>
-<<<<<<< HEAD
-      {% include '@atoms/button/_button.twig' with toggleable %}
-      <h1>Test Button</h1>
-      <button id="blah" class="btn btn-primary">Blah</button>
-=======
       <div class="mb-3">
         {% include '@atoms/button/_button.twig' with toggleable %}
       </div>
-
->>>>>>> 56e11498
     {% endblock column_1 %}
   {% endembed %}
 </div>