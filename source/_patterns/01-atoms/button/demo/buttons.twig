--- conflicted
+++ resolved
@@ -37,10 +37,5 @@
 <br>
 <br>
 <h1>button toggle</h1>
-<<<<<<< HEAD
 {% include '@atoms/button/_button.twig' with toggleable %}
-=======
-{% include '@atoms/button/_button.twig' with button_toggleable %}
-
-{% endblock main %}
->>>>>>> ecd7a54e
+{% endblock main %}