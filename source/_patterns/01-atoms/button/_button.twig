--- conflicted
+++ resolved
@@ -32,11 +32,7 @@
   button_size ? 'btn-' ~ button_size,
   button_block ? 'btn-block',
   button_active ? 'active',
-<<<<<<< HEAD
 ] | sort | join(' ') | trim ~ ' ' ~ button_other_classes %}
-=======
-] | sort | join(' ') | trim %}
->>>>>>> 58b7c08c
 
 {% set attributes  = [
   button_active ? 'aria-pressed="true"',
@@ -45,11 +41,7 @@
   button_value ? 'value="' ~ button_value ~ '"',
   button_id ? 'id="' ~ button_id ~ '"',
   button_disabled ? 'disabled',
-<<<<<<< HEAD
-] | sort | join(' ') ~ button_other_attributes %}
-=======
-] | sort | join(' ') | trim %}
->>>>>>> 58b7c08c
+] | sort | join(' ') | trim ~ ' ' ~ button_other_attributes %}
 
 <{{ button_element }} {{ button_type }} class="{{ classes }}" {{ attributes }}>
   {{ button_text }}
