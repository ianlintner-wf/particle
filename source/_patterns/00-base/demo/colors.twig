--- conflicted
+++ resolved
@@ -1,35 +1,9 @@
 {% embed '@atoms/grid/_grid-1-up.twig' with { container: true } %}
   {% block column_1 %}
 
-<<<<<<< HEAD
-    <div class="col-sm-12">
-      <h1>Colors</h1>
-      <p>To add to these items, add and override colors in <code>_colors.scss:$theme-colors()</code>. See <a href="https://getbootstrap.com/docs/4.0/utilities/colors/" target="_blank">Bootstrap's docs</a> for more.</p>
-    </div>
-    {% for colorName, colorValue in scssColors %}
-
-      {# The custom Twig filters `rgba_string` and `luma` are found in _twig-components/filters/.
-       Feel free to add filters, but ensure that your implementing system is provided them. #}
-      {% set luma = colorValue|rgba_string|luma %}
-
-      <div class="col-sm-3">
-        <div class="card mb-3 {% if luma < 200  %}text-white{% endif %} bg-{{ colorName }}">
-          <div class="card-header">{{ colorValue }}</div>
-          <div class="card-body">
-            <h4 class="card-title">{{ colorName }}</h4>
-            <p class="card-text">Usage:</p>
-            <pre><code>$theme-colors({{ colorName }});</code></pre>
-            <p>Luminance: <code>{{ luma }}</code></p>
-          </div>
-        </div>
-      </div>
-    {% endfor %}
-  </div>
-=======
     <h1>Colors</h1>
     <p>To add to these items, add and override colors in <code>_colors.scss:$theme-colors()</code>.
       See <a href="https://getbootstrap.com/docs/4.0/utilities/colors/">Bootstrap's docs</a> for more.</p>
->>>>>>> 98fe30ca
 
     <div class="row">
       {% for colorName, colorValue in scssColors %}
