--- conflicted
+++ resolved
@@ -11,21 +11,12 @@
 import * as image from 'atoms/image';
 import * as svgicon from 'atoms/svgicon';
 import * as listGroup from 'atoms/list-group';
-<<<<<<< HEAD
-// import * as nav from 'molecules/nav';
-// import * as card from 'molecules/card';
-// import * as carousel from 'molecules/carousel';
-// import * as exampleWidget from 'molecules/example-widget';
-// import * as jumbotron from 'molecules/jumbotron';
-// import * as pagination from 'molecules/pagination';
-=======
 import * as nav from 'molecules/nav';
 import * as card from 'molecules/card';
 import * as carousel from 'molecules/carousel';
 import * as jumbotron from 'molecules/jumbotron';
 import * as pagination from 'molecules/pagination';
 import * as vueWidgets from 'molecules/vue-widget';
->>>>>>> a4dd19fc
 import * as accordion from 'organisms/accordion';
 import * as article from 'organisms/article';
 import * as footer from 'organisms/footer';
@@ -50,21 +41,12 @@
   image,
   svgicon,
   listGroup,
-<<<<<<< HEAD
-  // nav,
-  // card,
-  // carousel,
-  // exampleWidget,
-  // jumbotron,
-  // pagination,
-=======
   nav,
   card,
   carousel,
   jumbotron,
   pagination,
   vueWidgets,
->>>>>>> a4dd19fc
   accordion,
   article,
   footer,
