/**
 * Design System
 * The kitchen sink of all design components
 */

import * as alert from 'atoms/alert';
import * as branding from 'atoms/branding';
import * as breadcrumb from 'atoms/breadcrumb';
import * as button from 'atoms/button';
import * as dropdown from 'atoms/dropdown';
import * as grid from 'atoms/grid';
import * as image from 'atoms/image';
import * as icon from 'atoms/icon';
import * as listGroup from 'atoms/list-group';
import * as nav from 'molecules/nav';
import * as card from 'molecules/card';
import * as carousel from 'molecules/carousel';
import * as jumbotron from 'molecules/jumbotron';
<<<<<<< HEAD
import * as navbar from 'organisms/navbar';
=======
import * as pagination from 'molecules/pagination';
import * as accordion from 'organisms/accordion';
import * as article from 'organisms/article';
>>>>>>> 58b7c08c

export default {
  alert,
  branding,
  breadcrumb,
  button,
  dropdown,
  grid,
  image,
  icon,
  listGroup,
  nav,
  card,
  carousel,
  jumbotron,
<<<<<<< HEAD
  navbar,
=======
  pagination,
  accordion,
  article,
>>>>>>> 58b7c08c
};<|MERGE_RESOLUTION|>--- conflicted
+++ resolved
@@ -16,13 +16,10 @@
 import * as card from 'molecules/card';
 import * as carousel from 'molecules/carousel';
 import * as jumbotron from 'molecules/jumbotron';
-<<<<<<< HEAD
-import * as navbar from 'organisms/navbar';
-=======
 import * as pagination from 'molecules/pagination';
 import * as accordion from 'organisms/accordion';
 import * as article from 'organisms/article';
->>>>>>> 58b7c08c
+import * as navbar from 'organisms/navbar';
 
 export default {
   alert,
@@ -38,11 +35,8 @@
   card,
   carousel,
   jumbotron,
-<<<<<<< HEAD
-  navbar,
-=======
   pagination,
   accordion,
   article,
->>>>>>> 58b7c08c
+  navbar,
 };