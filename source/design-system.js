--- conflicted
+++ resolved
@@ -6,11 +6,8 @@
 import image from 'atoms/image';
 import listItem from 'atoms/list-item';
 import card from 'molecules/card';
-<<<<<<< HEAD
 import breadcrumb from 'molecules/breadcrumb';
-=======
 import jumbotron from 'molecules/jumbotron';
->>>>>>> 837c6ca4
 
 // Export as a plain ol' object if we need
 export default {
@@ -18,11 +15,8 @@
   image,
   listItem,
   card,
-<<<<<<< HEAD
   breadcrumb,
-=======
   jumbotron,
->>>>>>> 837c6ca4
 };
 
 // Provide each individually
@@ -31,9 +25,6 @@
   image,
   listItem,
   card,
-<<<<<<< HEAD
   breadcrumb,
-=======
   jumbotron,
->>>>>>> 837c6ca4
 };