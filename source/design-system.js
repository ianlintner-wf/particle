--- conflicted
+++ resolved
@@ -6,11 +6,8 @@
 import * as branding from 'atoms/branding';
 import * as breadcrumb from 'atoms/breadcrumb';
 import * as button from 'atoms/button';
-<<<<<<< HEAD
 import * as dropdown from 'atoms/dropdown';
-=======
 import * as grid from 'atoms/grid';
->>>>>>> 5c256f90
 import * as image from 'atoms/image';
 import * as icon from 'atoms/icon';
 import * as listGroup from 'atoms/list-group';
@@ -23,11 +20,8 @@
   branding,
   breadcrumb,
   button,
-<<<<<<< HEAD
   dropdown,
-=======
   grid,
->>>>>>> 5c256f90
   image,
   icon,
   listGroup,
