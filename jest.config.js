/* eslint max-len: 0 */
module.exports = {
  verbose: true,
  // If jest can't find a library in node_modules, include it here
  transformIgnorePatterns: ['!node_modules/bootstrap'],
  moduleNameMapper: {
<<<<<<< HEAD
    // Jest doesn't care about styles, images, fonts, etc
    '\\.(css|scss|jpg|jpeg|png|gif|eot|otf|webp|svg|ttf|woff|woff2|mp4|webm|wav|mp3|m4a|aac|oga)$':
      '<rootDir>/tools/tests/unit/__mocks__/fileMock.js',
=======
    // Jest doesn't care about styles, twig, images, fonts, etc
    '\\.(twig|md|yml|yaml|css|scss|jpg|jpeg|png|gif|eot|otf|webp|svg|ttf|woff|woff2|mp4|webm|wav|mp3|m4a|aac|oga)$':
    '<rootDir>/tools/tests/unit/__mocks__/fileMock.js',
>>>>>>> 17db4f9d

    // Webpack aliases. This is a pain, but Babel does NOT understand Webpack resolved aliases
    // @TODO: Look into helpers for this (e.g. https://github.com/mwolson/jest-webpack-alias)
    // Protons use a slightly different pattern because it's the only source pattern directory that
    // has a base-level index.js (this is how all components ensure access to base-level styles & variables).
    '^protons$': '<rootDir>/source/_patterns/00-protons/',
    '^atoms/(.+)': '<rootDir>/source/_patterns/01-atoms/$1',
    '^molecules/(.+)': '<rootDir>/source/_patterns/02-molecules/$1',
    '^organisms/(.+)': '<rootDir>/source/_patterns/03-organisms/$1',
    '^templates/(.+)': '<rootDir>/source/_patterns/04-templates/$1',
    '^pages/(.+)': '<rootDir>/source/_patterns/05-pages/$1',
  },
};<|MERGE_RESOLUTION|>--- conflicted
+++ resolved
@@ -2,17 +2,13 @@
 module.exports = {
   verbose: true,
   // If jest can't find a library in node_modules, include it here
-  transformIgnorePatterns: ['!node_modules/bootstrap'],
+  transformIgnorePatterns: [
+    '!node_modules/bootstrap',
+  ],
   moduleNameMapper: {
-<<<<<<< HEAD
-    // Jest doesn't care about styles, images, fonts, etc
-    '\\.(css|scss|jpg|jpeg|png|gif|eot|otf|webp|svg|ttf|woff|woff2|mp4|webm|wav|mp3|m4a|aac|oga)$':
-      '<rootDir>/tools/tests/unit/__mocks__/fileMock.js',
-=======
     // Jest doesn't care about styles, twig, images, fonts, etc
     '\\.(twig|md|yml|yaml|css|scss|jpg|jpeg|png|gif|eot|otf|webp|svg|ttf|woff|woff2|mp4|webm|wav|mp3|m4a|aac|oga)$':
     '<rootDir>/tools/tests/unit/__mocks__/fileMock.js',
->>>>>>> 17db4f9d
 
     // Webpack aliases. This is a pain, but Babel does NOT understand Webpack resolved aliases
     // @TODO: Look into helpers for this (e.g. https://github.com/mwolson/jest-webpack-alias)
