/* eslint max-len: 0 */
module.exports = {
  verbose: true,
  testURL: 'http://localhost/',
<<<<<<< HEAD
  // If jest can't find a library in node_modules, include it here
  transformIgnorePatterns: ['node_modules/(?!(bootstrap)/)'],
=======
  setupFiles: ['<rootDir>/tools/tests/unit/setupJest.js'],
>>>>>>> 2f6db1a6
  moduleNameMapper: {
    // Jest doesn't care about styles, twig, images, fonts, etc
    '\\.(twig|md|yml|yaml|css|scss|jpg|jpeg|png|gif|eot|otf|webp|svg|ttf|woff|woff2|mp4|webm|wav|mp3|m4a|aac|oga)$':
      '<rootDir>/tools/tests/unit/__mocks__/fileMock.js',

    // Webpack aliases. This is a pain, but Babel does NOT understand Webpack resolved aliases
    // @TODO: Look into helpers for this (e.g. https://github.com/mwolson/jest-webpack-alias)
    // Protons use a slightly different pattern because it's the only source pattern directory that
    // has a base-level index.js (this is how all components ensure access to base-level styles & variables).
    '^protons$': '<rootDir>/source/_patterns/00-protons/',
    '^atoms/(.+)': '<rootDir>/source/_patterns/01-atoms/$1',
    '^molecules/(.+)': '<rootDir>/source/_patterns/02-molecules/$1',
    '^organisms/(.+)': '<rootDir>/source/_patterns/03-organisms/$1',
    '^templates/(.+)': '<rootDir>/source/_patterns/04-templates/$1',
    '^pages/(.+)': '<rootDir>/source/_patterns/05-pages/$1',
  },
};<|MERGE_RESOLUTION|>--- conflicted
+++ resolved
@@ -2,12 +2,7 @@
 module.exports = {
   verbose: true,
   testURL: 'http://localhost/',
-<<<<<<< HEAD
-  // If jest can't find a library in node_modules, include it here
-  transformIgnorePatterns: ['node_modules/(?!(bootstrap)/)'],
-=======
   setupFiles: ['<rootDir>/tools/tests/unit/setupJest.js'],
->>>>>>> 2f6db1a6
   moduleNameMapper: {
     // Jest doesn't care about styles, twig, images, fonts, etc
     '\\.(twig|md|yml|yaml|css|scss|jpg|jpeg|png|gif|eot|otf|webp|svg|ttf|woff|woff2|mp4|webm|wav|mp3|m4a|aac|oga)$':
