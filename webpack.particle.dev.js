/**
 * Webpack shared config
 * The shared loaders, plugins, and processing that all our "apps" should use for dev.
 */

// Library Imports
const path = require('path');
const webpack = require('webpack');

// Custom Imports
const { PATH_SOURCE } = require('./config');

// Loaders
const autoprefixer = require('autoprefixer');
const sassExportData = require('@theme-tools/sass-export-data')({
  name: 'export_data',
  path: path.resolve(__dirname, 'source/_data/'),
});

// Plugins
const StyleLintPlugin = require('stylelint-webpack-plugin');
const IconFontPlugin = require('iconfont-plugin-webpack');
// Helper file used to generate a svg -> fonticon Sass map.
const IconFontTemplate = require('./source/_patterns/01-atoms/icon/templates/iconfont-template');

// Helps us track down deprecation during development
// process.traceDeprecation = true;

module.exports = {
  mode: 'development',
  // See webpack.[app].dev.js for entry points
  output: {
    filename: '[name].js',
    chunkFilename: '[id].chunk.js',
    path: path.resolve(__dirname, 'dist/assets/'),
    publicPath: '/assets/',
  },
  module: {
    rules: [
      {
<<<<<<< HEAD
        test: /\.vue$/,
        loader: 'vue-loader',
        options: {
          loaders: {
            scss: 'vue-style-loader!css-loader!sass-loader', // <style lang="scss">
            sass: 'vue-style-loader!css-loader!sass-loader?indentedSyntax', // <style lang="sass">
          },
        },
      },
      {
        test: /\.(sass|scss)$/,
=======
        test: /\.(css|sass|scss)$/,
>>>>>>> bf28c4bc
        use: [
          { loader: 'style-loader', options: { sourceMap: true } },
          {
            loader: 'css-loader',
            options: { sourceMap: true, importLoaders: 2 },
          },
          {
            loader: 'postcss-loader',
            options: {
              sourceMap: true,
              ident: 'postcss',
              plugins: () => [autoprefixer()],
            },
          },
          { loader: 'resolve-url-loader' },
          {
            loader: 'sass-loader',
            options: { sourceMap: true, functions: sassExportData },
          },
        ],
      },
      {
        test: /\.js$/,
        enforce: 'pre',
        exclude: /node_modules/,
        loader: 'eslint-loader',
        options: {
          emitWarning: true,
        },
      },
      {
        test: /\.js$/,
        // Do NOT babel transpile anything inside node_modules except BOOTSTRAP because we use
        // Bootstrap src modules that require transpiling. If you're not using Bootstrap, set this
        // line to: exclude: /node_modules/,
        exclude: /node_modules\/(?!(bootstrap)\/).*/,
        use: {
          loader: 'babel-loader',
        },
      },
      {
        test: /\.(png|jpg|gif|svg)$/,
        loader: 'file-loader',
        options: {
          name: '[name].[ext]?[hash]',
        },
      },
      {
        test: /\.(woff|woff2|eot|ttf)(\?v=[0-9]\.[0-9]\.[0-9])?$/,
        use: [
          {
            loader: 'url-loader',
          },
        ],
      },
      // Pattern Lab assets on the dependency chain
      {
        test: /\.(twig|yml|md)$/,
        loader: 'file-loader',
        options: {
          emitFile: false,
        },
      },
      // Used by Pattern Lab app to import all demo folder twig files
      {
        test: /\.(glob)$/,
        loader: 'glob-loader',
      },
    ],
  },
  plugins: [
    // Provides "global" vars mapped to an actual dependency. Allows e.g. jQuery plugins to assume
    // that `window.jquery` is available
    new webpack.ProvidePlugin({
      // Bootstrap is dependant on jQuery and Popper
      $: 'jquery',
      jQuery: 'jquery',
      'window.jQuery': 'jquery',
      Popper: ['popper.js', 'default'],
    }),
    // Yell at us while writing Sass
    new StyleLintPlugin(),
    // Iconfont generation from SVGs
    new IconFontPlugin({
      src: path.resolve(__dirname, PATH_SOURCE, '_patterns/01-atoms/icon/svg/'),
      family: 'iconfont',
      dest: {
        font: path.resolve(
          __dirname,
          PATH_SOURCE,
          '_patterns/01-atoms/icon/font/[family].[type]',
        ),
        css: path.resolve(
          __dirname,
          PATH_SOURCE,
          '_patterns/01-atoms/icon/scss/_icons-generated.scss',
        ),
      },
      watch: {
        pattern: path.resolve(
          __dirname,
          PATH_SOURCE,
          '_patterns/01-atoms/icon/svg/**/*.svg',
        ),
      },
      cssTemplate: IconFontTemplate,
    }),
  ],
  // Shorthand to import modules, i.e. `import thing from 'atoms/thing'`
  resolve: {
    alias: {
      protons: path.resolve(__dirname, PATH_SOURCE, '_patterns/00-protons/'),
      atoms: path.resolve(__dirname, PATH_SOURCE, '_patterns/01-atoms/'),
      molecules: path.resolve(
        __dirname,
        PATH_SOURCE,
        '_patterns/02-molecules/',
      ),
      organisms: path.resolve(
        __dirname,
        PATH_SOURCE,
        '_patterns/03-organisms/',
      ),
      templates: path.resolve(
        __dirname,
        PATH_SOURCE,
        '_patterns/04-templates/',
      ),
      pages: path.resolve(__dirname, PATH_SOURCE, '_patterns/05-pages/'),
    },
  },
};<|MERGE_RESOLUTION|>--- conflicted
+++ resolved
@@ -38,7 +38,6 @@
   module: {
     rules: [
       {
-<<<<<<< HEAD
         test: /\.vue$/,
         loader: 'vue-loader',
         options: {
@@ -49,10 +48,7 @@
         },
       },
       {
-        test: /\.(sass|scss)$/,
-=======
         test: /\.(css|sass|scss)$/,
->>>>>>> bf28c4bc
         use: [
           { loader: 'style-loader', options: { sourceMap: true } },
           {
