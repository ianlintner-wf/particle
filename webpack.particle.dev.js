--- conflicted
+++ resolved
@@ -16,17 +16,10 @@
 
 // Plugins
 const StyleLintPlugin = require('stylelint-webpack-plugin');
-<<<<<<< HEAD
 const SVGSpritemapPlugin = require('svg-spritemap-webpack-plugin');
-=======
-const IconFontPlugin = require('iconfont-plugin-webpack');
 
 // Custom Imports
 const { PATH_SOURCE } = require('./config');
-
-// Helper file used to generate a svg -> fonticon Sass map.
-const IconFontTemplate = require('./source/_patterns/01-atoms/icon/templates/iconfont-template');
->>>>>>> 1b6eb755
 
 // Helps us track down deprecation during development
 // process.traceDeprecation = true;
