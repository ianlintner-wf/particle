--- conflicted
+++ resolved
@@ -122,37 +122,18 @@
     }),
     // Yell at us while writing Sass
     new StyleLintPlugin(),
-<<<<<<< HEAD
     new SVGSpritemapPlugin({
-      src: path.resolve(__dirname, PATH_SOURCE, '_patterns/01-atoms/svgicon/svg/**/*.svg'),
-      styles: path.resolve(__dirname, PATH_SOURCE, '_patterns/01-atoms/svgicon/scss/_icons-generated.scss'),
+      src: path.resolve(
+        __dirname,
+        PATH_SOURCE,
+        '_patterns/01-atoms/svgicon/svg/**/*.svg',
+      ),
+      styles: path.resolve(
+        __dirname,
+        PATH_SOURCE,
+        '_patterns/01-atoms/svgicon/scss/_icons-generated.scss',
+      ),
       svg4everybody: true,
-=======
-    // Iconfont generation from SVGs
-    new IconFontPlugin({
-      src: path.resolve(__dirname, PATH_SOURCE, '_patterns/01-atoms/icon/svg/'),
-      family: 'iconfont',
-      dest: {
-        font: path.resolve(
-          __dirname,
-          PATH_SOURCE,
-          '_patterns/01-atoms/icon/font/[family].[type]',
-        ),
-        css: path.resolve(
-          __dirname,
-          PATH_SOURCE,
-          '_patterns/01-atoms/icon/scss/_icons-generated.scss',
-        ),
-      },
-      watch: {
-        pattern: path.resolve(
-          __dirname,
-          PATH_SOURCE,
-          '_patterns/01-atoms/icon/svg/**/*.svg',
-        ),
-      },
-      cssTemplate: IconFontTemplate,
->>>>>>> bf28c4bc
     }),
     /* eslint-disable max-len */
     // Iconfont generation from SVGs
